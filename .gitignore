# Byte-compiled / optimized / DLL files
__pycache__/
*.py[cod]
*$py.class

# C extensions
*.so

# Distribution / packaging
.Python
build/
develop-eggs/
dist/
downloads/
eggs/
.eggs/
lib/
lib64/
parts/
sdist/
var/
wheels/
share/python-wheels/
*.egg-info/
.installed.cfg
*.egg
MANIFEST

# PyInstaller
#  Usually these files are written by a python script from a template
#  before PyInstaller builds the exe, so as to inject date/other infos into it.
*.manifest
*.spec

# Installer logs
pip-log.txt
pip-delete-this-directory.txt

# Unit test / coverage reports
htmlcov/
.tox/
.nox/
.coverage
.coverage.*
.cache
nosetests.xml
coverage.xml
*.cover
*.py,cover
.hypothesis/
.pytest_cache/
cover/

# Translations
*.mo
*.pot

# Django stuff:
*.log
local_settings.py
db.sqlite3
db.sqlite3-journal

# Flask stuff:
instance/
.webassets-cache

# Scrapy stuff:
.scrapy

# Sphinx documentation
docs/_build/

# PyBuilder
.pybuilder/
target/

# Jupyter Notebook
.ipynb_checkpoints

# IPython
profile_default/
ipython_config.py

# pyenv
#   For a library or package, you might want to ignore these files since the code is
#   intended to run in multiple environments; otherwise, check them in:
# .python-version

# pipenv
#   According to pypa/pipenv#598, it is recommended to include Pipfile.lock in version control.
#   However, in case of collaboration, if having platform-specific dependencies or dependencies
#   having no cross-platform support, pipenv may install dependencies that don't work, or not
#   install all needed dependencies.
#Pipfile.lock

# poetry
#   Similar to Pipfile.lock, it is generally recommended to include poetry.lock in version control.
#   This is especially recommended for binary packages to ensure reproducibility, and is more
#   commonly ignored for libraries.
#   https://python-poetry.org/docs/basic-usage/#commit-your-poetrylock-file-to-version-control
#poetry.lock

# pdm
#   Similar to Pipfile.lock, it is generally recommended to include pdm.lock in version control.
#pdm.lock
#   pdm stores project-wide configurations in .pdm.toml, but it is recommended to not include it
#   in version control.
#   https://pdm.fming.dev/latest/usage/project/#working-with-version-control
.pdm.toml
.pdm-python
.pdm-build/

# PEP 582; used by e.g. github.com/David-OConnor/pyflow and github.com/pdm-project/pdm
__pypackages__/

# Celery stuff
celerybeat-schedule
celerybeat.pid

# SageMath parsed files
*.sage.py

# Environments
.env
.venv
env/
venv/
ENV/
env.bak/
venv.bak/

# Spyder project settings
.spyderproject
.spyproject

# Rope project settings
.ropeproject

# mkdocs documentation
/site

# mypy
.mypy_cache/
.dmypy.json
dmypy.json

# Pyre type checker
.pyre/

# pytype static type analyzer
.pytype/

# Cython debug symbols
cython_debug/

config/*

data/*
<<<<<<< HEAD
.DS_Store
=======
research/*
>>>>>>> e55c4ff4
<|MERGE_RESOLUTION|>--- conflicted
+++ resolved
@@ -157,8 +157,5 @@
 config/*
 
 data/*
-<<<<<<< HEAD
 .DS_Store
-=======
-research/*
->>>>>>> e55c4ff4
+research/*